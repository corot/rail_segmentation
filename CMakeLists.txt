cmake_minimum_required(VERSION 2.8.3)
project(rail_segmentation)

## Find catkin macros and libraries
## if COMPONENTS list like find_package(catkin REQUIRED COMPONENTS xyz)
## is used, also find other catkin packages
<<<<<<< HEAD
find_package(catkin REQUIRED COMPONENTS
  message_generation
  pcl_conversions
  pcl_ros
  roscpp
  roslib
  rail_manipulation_msgs
  sensor_msgs
  std_srvs
  tf
  tf2
  tf2_ros
)
find_package(Boost REQUIRED COMPONENTS thread)
find_package(PkgConfig)

################################################
## Declare ROS messages, services and actions ##
################################################

## Generate services in the 'srv' folder
add_service_files(
  FILES
  RemoveObject.srv
)

generate_messages()
=======
find_package(catkin REQUIRED COMPONENTS geometry_msgs message_generation roscpp pcl_conversions pcl_ros rail_manipulation_msgs sensor_msgs std_srvs tf)

################################################
## Declare ROS messages, services and actions ##
################################################

add_service_files(
  FILES
  Recognize.srv
  RemoveObject.srv
  Segment.srv
)

add_action_files(
  FILES
  RecognizeAll.action
)

generate_messages(DEPENDENCIES
  actionlib_msgs
  geometry_msgs
  sensor_msgs
)
>>>>>>> 4af47acf

###################################################
## Declare things to be passed to other projects ##
###################################################

## LIBRARIES: libraries you create in this project that dependent projects also need
## CATKIN_DEPENDS: catkin_packages dependent projects also need
## DEPENDS: system dependencies of this project that dependent projects also need
catkin_package()

###########
## Build ##
###########

## Check for what version of YAML we have
pkg_check_modules(YAML_CPP yaml-cpp)
if(${YAML_CPP_VERSION} VERSION_GREATER 0.5)
  add_definitions(-DYAMLCPP_GT_0_5_0)
endif()

## Specify additional locations of header files
include_directories(
  include
  ${catkin_INCLUDE_DIRS}
  ${YAML_CPP_INCLUDE_DIRS}
)
link_directories(${YAML_CPP_LIBRARY_DIRS})

## Declare a cpp executable
<<<<<<< HEAD
add_executable(${PROJECT_NAME}
  nodes/${PROJECT_NAME}.cpp
  src/SegmentationZone.cpp
  src/Segmenter.cpp
)
=======
add_executable(${PROJECT_NAME} src/segmentation.cpp)
>>>>>>> 4af47acf

## Add message build dependencies (needed for source build)
add_dependencies(${PROJECT_NAME} ${PROJECT_NAME}_generate_messages_cpp rail_manipulation_msgs_generate_messages_cpp)

## Specify libraries to link a library or executable target against
target_link_libraries(${PROJECT_NAME}
  ${catkin_LIBRARIES}
  yaml-cpp
)

add_dependencies(rail_segmentation ${PROJECT_NAME}_generate_messages_cpp rail_manipulation_msgs_generate_messages_cpp)

#############
## Install ##
#############

## Mark executables and/or libraries for installation
install(TARGETS ${PROJECT_NAME}
  RUNTIME DESTINATION ${CATKIN_PACKAGE_BIN_DESTINATION}
)

## Copy header files
install(DIRECTORY include/${PROJECT_NAME}/
  DESTINATION ${CATKIN_PACKAGE_INCLUDE_DESTINATION}
  FILES_MATCHING PATTERN "*.hpp" PATTERN "*.h"
)

## Copy config files
install(DIRECTORY config/
  DESTINATION ${CATKIN_PACKAGE_SHARE_DESTINATION}/config
)<|MERGE_RESOLUTION|>--- conflicted
+++ resolved
@@ -4,7 +4,6 @@
 ## Find catkin macros and libraries
 ## if COMPONENTS list like find_package(catkin REQUIRED COMPONENTS xyz)
 ## is used, also find other catkin packages
-<<<<<<< HEAD
 find_package(catkin REQUIRED COMPONENTS
   message_generation
   pcl_conversions
@@ -32,31 +31,6 @@
 )
 
 generate_messages()
-=======
-find_package(catkin REQUIRED COMPONENTS geometry_msgs message_generation roscpp pcl_conversions pcl_ros rail_manipulation_msgs sensor_msgs std_srvs tf)
-
-################################################
-## Declare ROS messages, services and actions ##
-################################################
-
-add_service_files(
-  FILES
-  Recognize.srv
-  RemoveObject.srv
-  Segment.srv
-)
-
-add_action_files(
-  FILES
-  RecognizeAll.action
-)
-
-generate_messages(DEPENDENCIES
-  actionlib_msgs
-  geometry_msgs
-  sensor_msgs
-)
->>>>>>> 4af47acf
 
 ###################################################
 ## Declare things to be passed to other projects ##
@@ -78,34 +52,29 @@
 endif()
 
 ## Specify additional locations of header files
-include_directories(
-  include
+include_directories(include
+  ${boost_INCLUDE_DIRS}
   ${catkin_INCLUDE_DIRS}
   ${YAML_CPP_INCLUDE_DIRS}
 )
 link_directories(${YAML_CPP_LIBRARY_DIRS})
 
 ## Declare a cpp executable
-<<<<<<< HEAD
 add_executable(${PROJECT_NAME}
   nodes/${PROJECT_NAME}.cpp
   src/SegmentationZone.cpp
   src/Segmenter.cpp
 )
-=======
-add_executable(${PROJECT_NAME} src/segmentation.cpp)
->>>>>>> 4af47acf
 
 ## Add message build dependencies (needed for source build)
 add_dependencies(${PROJECT_NAME} ${PROJECT_NAME}_generate_messages_cpp rail_manipulation_msgs_generate_messages_cpp)
 
 ## Specify libraries to link a library or executable target against
 target_link_libraries(${PROJECT_NAME}
+  ${boost_LIBRARIES}
   ${catkin_LIBRARIES}
   yaml-cpp
 )
-
-add_dependencies(rail_segmentation ${PROJECT_NAME}_generate_messages_cpp rail_manipulation_msgs_generate_messages_cpp)
 
 #############
 ## Install ##
